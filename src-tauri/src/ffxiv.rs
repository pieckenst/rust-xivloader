use reqwest::header::{HeaderMap, HeaderValue, CONTENT_TYPE, REFERER, USER_AGENT};
use reqwest::Client;
use serde::{Deserialize, Serialize};
use sha1::{Digest, Sha1};
use std::collections::HashMap;
use std::env;
use std::ffi::OsString;
use std::fs;
use std::io::{Error as IoError, Read};
use std::iter::once;
use std::os::windows::ffi::OsStrExt;
use std::path::Path;
use std::process::{Child, Command, Stdio};
use std::ptr::{self, null_mut};
use std::time::Duration;
use std::time::Instant;
<<<<<<< HEAD
use std::time::{SystemTime, UNIX_EPOCH};

=======
>>>>>>> 02e2bb8c
use tracing::{debug, error, info, warn};

#[cfg(windows)]
use std::os::windows::io::{FromRawHandle, RawHandle};
#[cfg(windows)]
use std::os::windows::prelude::*;
#[cfg(windows)]
use std::os::windows::process::CommandExt;
#[cfg(windows)]
use winapi::ctypes::c_void;
#[cfg(windows)]
use winapi::shared::minwindef::{BOOL, DWORD, FALSE, TRUE};
#[cfg(windows)]
use winapi::um::handleapi::CloseHandle;
#[cfg(windows)]
use winapi::um::minwinbase::SECURITY_ATTRIBUTES;
#[cfg(windows)]
use winapi::um::processthreadsapi::{
    CreateProcessW, GetProcessId, ResumeThread, PROCESS_INFORMATION, STARTUPINFOW,
};
#[cfg(windows)]
use winapi::um::securitybaseapi::{InitializeSecurityDescriptor, SetSecurityDescriptorDacl};
#[cfg(windows)]
use winapi::um::winbase::CREATE_SUSPENDED;
#[cfg(windows)]
use winapi::um::winnt::{
    HANDLE, HANDLE as WINAPI_HANDLE, PROCESS_ALL_ACCESS, SECURITY_DESCRIPTOR,
    SECURITY_DESCRIPTOR_REVISION,
};

#[derive(Debug)]
pub struct GameLaunchMetrics {
    login_time_ms: u64,
    sid_fetch_time_ms: u64,
    game_start_time_ms: u64,
}

#[derive(Debug, Serialize, Deserialize)]
pub struct LaunchConfig {
    pub game_path: String,
    pub username: String,
    pub password: String,
    pub otp: Option<String>,
    #[serde(default = "default_dx11")]
    pub dx11: bool,
    #[serde(default = "default_language")]
    pub language: u32,
    #[serde(default = "default_region")]
    pub region: u32,
    #[serde(default = "default_expansion_level")]
    pub expansion_level: u32,
    #[serde(default)]
    pub is_steam: bool,
    #[serde(default = "default_dpi_awareness")]
    pub dpi_awareness: String,
    #[serde(default)]
    pub additional_launch_args: String,
<<<<<<< HEAD
    #[serde(default)]
    pub enable_dalamud: bool,
    #[serde(default)]
=======
    #[serde(default)]
    pub enable_dalamud: bool,
    #[serde(default)]
>>>>>>> 02e2bb8c
    pub dalamud_path: String,
    #[serde(default = "default_injection_delay")]
    pub injection_delay: u64,
}

fn default_dx11() -> bool {
    true
}
fn default_language() -> u32 {
    1
}
fn default_region() -> u32 {
    3
}
fn default_expansion_level() -> u32 {
    4
}
fn default_dpi_awareness() -> String {
    "Aware".to_string()
}
fn default_injection_delay() -> u64 {
    5000
}
<<<<<<< HEAD

#[derive(Debug)]
struct ProcessHandles {
    pid: u32,
    process_handle: WINAPI_HANDLE,
    thread_handle: WINAPI_HANDLE,
}

impl Drop for ProcessHandles {
    fn drop(&mut self) {
        unsafe {
            CloseHandle(self.thread_handle);
            CloseHandle(self.process_handle);
        }
    }
}

=======

#[derive(Debug)]
struct ProcessHandles {
    pid: u32,
    process_handle: WINAPI_HANDLE,
    thread_handle: WINAPI_HANDLE,
}

impl Drop for ProcessHandles {
    fn drop(&mut self) {
        unsafe {
            CloseHandle(self.thread_handle);
            CloseHandle(self.process_handle);
        }
    }
}

>>>>>>> 02e2bb8c
#[cfg(windows)]
fn create_suspended_game_process(game_path: &str, args: &str) -> Result<u32, String> {
    unsafe {
        let game_path_wide: Vec<u16> = OsString::from(game_path)
            .encode_wide()
            .chain(once(0))
            .collect();
        let args_wide: Vec<u16> = OsString::from(args).encode_wide().chain(once(0)).collect();

        let mut startup_info: STARTUPINFOW = std::mem::zeroed();
        startup_info.cb = std::mem::size_of::<STARTUPINFOW>() as u32;

        let mut process_info: PROCESS_INFORMATION = std::mem::zeroed();
        let mut security_attributes: SECURITY_ATTRIBUTES = std::mem::zeroed();
        security_attributes.nLength = std::mem::size_of::<SECURITY_ATTRIBUTES>() as u32;
        security_attributes.bInheritHandle = TRUE;

        let mut security_descriptor: SECURITY_DESCRIPTOR = std::mem::zeroed();
        let security_descriptor_ptr = &mut security_descriptor as *mut _ as *mut c_void;

        if InitializeSecurityDescriptor(security_descriptor_ptr, SECURITY_DESCRIPTOR_REVISION) == 0
        {
            return Err(format!(
                "Failed to initialize security descriptor: {}",
                IoError::last_os_error()
            ));
        }

        // Set a NULL DACL to allow access to everyone
        if SetSecurityDescriptorDacl(security_descriptor_ptr, TRUE, null_mut(), FALSE) == 0 {
            return Err(format!(
                "Failed to set security descriptor DACL: {}",
                IoError::last_os_error()
            ));
        }

        security_attributes.lpSecurityDescriptor = security_descriptor_ptr;

        let result = CreateProcessW(
            game_path_wide.as_ptr(),
            args_wide.as_ptr() as *mut _,
            &mut security_attributes,
            &mut security_attributes,
            TRUE,
            CREATE_SUSPENDED,
            null_mut(),
            null_mut(),
            &mut startup_info,
            &mut process_info,
        );

        if result == 0 {
            return Err(format!(
                "Failed to create process: {}",
                IoError::last_os_error()
            ));
        }

        // Get the PID before we clean up handles
        let pid = GetProcessId(process_info.hProcess);

        // Resume the thread
        if ResumeThread(process_info.hThread) == u32::MAX {
            let err = format!("Failed to resume process: {}", IoError::last_os_error());
            CloseHandle(process_info.hThread);
            CloseHandle(process_info.hProcess);
            return Err(err);
        }

        // Clean up handles
        CloseHandle(process_info.hThread);
        CloseHandle(process_info.hProcess);

        Ok(pid)
    }
}

#[tauri::command]
pub async fn launch_game(config: LaunchConfig) -> Result<String, String> {
    let total_start_time = Instant::now();
    let mut metrics = Vec::new();
    info!("Starting game launch process with config: {:?}", config);

    // Set up Dalamud first if enabled
    if config.enable_dalamud {
        info!("Dalamud is enabled, starting Dalamud setup");
        let dalamud_start = Instant::now();
        match setup_dalamud(&config).await {
            Ok(_) => {
                let dalamud_duration = dalamud_start.elapsed();
                metrics.push(format!("Dalamud setup: {:.2?}", dalamud_duration));
<<<<<<< HEAD
                info!(
                    "Dalamud setup completed successfully in {:.2?}",
                    dalamud_duration
                );
=======
                info!("Dalamud setup completed successfully in {:.2?}", dalamud_duration);
>>>>>>> 02e2bb8c
            }
            Err(e) => {
                error!("Dalamud setup failed: {}", e);
                return Err(format!("Dalamud setup failed: {}", e));
            }
        }
    }

    // Prepare game path
    let path_start = Instant::now();
    let game_path = if config.dx11 {
        format!("{}/game/ffxiv_dx11.exe", config.game_path)
    } else {
        format!("{}/game/ffxiv.exe", config.game_path)
    };
    info!("Using game executable: {}", game_path);

    // Verify executable exists
    if !Path::new(&game_path).exists() {
        error!("Game executable not found at {}", game_path);
        return Err(format!("Game executable not found at {}", game_path));
    }
    metrics.push(format!("Path preparation: {:.2?}", path_start.elapsed()));
    info!("Game executable found");

    // Get a fresh session ID right before launching
    info!("Getting fresh session ID");
    let sid_start = Instant::now();
    let sid = match get_session_id(&config).await {
        Ok(s) => {
            let sid_duration = sid_start.elapsed();
            metrics.push(format!("Session ID retrieval: {:.2?}", sid_duration));
<<<<<<< HEAD
            info!(
                "Successfully obtained fresh session ID in {:.2?}",
                sid_duration
            );
=======
            info!("Successfully obtained fresh session ID in {:.2?}", sid_duration);
>>>>>>> 02e2bb8c
            s
        }
        Err(e) => {
            error!("Failed to get session ID: {}", e);
            return Err(format!("Failed to get session ID: {}", e));
        }
    };

    // Prepare launch arguments with fresh session ID
    let args_start = Instant::now();
    let args = format!(
        "DEV.DataPathType=1 DEV.MaxEntitledExpansionID={} DEV.TestSID={} DEV.UseSqPack=1 SYS.Region={} language={}",
        config.expansion_level,
        sid,
        config.region,
        config.language
    );
<<<<<<< HEAD
    metrics.push(format!(
        "Arguments preparation: {:.2?}",
        args_start.elapsed()
    ));
=======
    metrics.push(format!("Arguments preparation: {:.2?}", args_start.elapsed()));
>>>>>>> 02e2bb8c
    info!("Launch arguments prepared: {}", args);

    // Launch the game with or without Dalamud
    let launch_start = Instant::now();
    if config.enable_dalamud {
        info!("Starting game with Dalamud entrypoint injection");
        match inject_dalamud(&config, &sid).await {
            Ok(_) => {
                let launch_duration = launch_start.elapsed();
<<<<<<< HEAD
                metrics.push(format!(
                    "Dalamud injection and launch: {:.2?}",
                    launch_duration
                ));
                info!(
                    "Game launched with Dalamud successfully in {:.2?}",
                    launch_duration
                );
=======
                metrics.push(format!("Dalamud injection and launch: {:.2?}", launch_duration));
                info!("Game launched with Dalamud successfully in {:.2?}", launch_duration);
>>>>>>> 02e2bb8c
            }
            Err(e) => {
                error!("Failed to launch game with Dalamud: {}", e);
                return Err(format!("Failed to launch game with Dalamud: {}", e));
            }
        }
    } else {
        info!("Attempting to create game process without Dalamud");
        match create_suspended_game_process(&game_path, &args) {
            Ok(p) => {
                let launch_duration = launch_start.elapsed();
                metrics.push(format!("Game process creation: {:.2?}", launch_duration));
<<<<<<< HEAD
                info!(
                    "Game process created successfully with PID: {} in {:.2?}",
                    p, launch_duration
                );
=======
                info!("Game process created successfully with PID: {} in {:.2?}", p, launch_duration);
>>>>>>> 02e2bb8c
            }
            Err(e) => {
                error!("Failed to create game process: {}", e);
                return Err(format!("Failed to launch game: {}", e));
            }
        }
    }

    let total_elapsed = total_start_time.elapsed();
    metrics.push(format!("Total launch time: {:.2?}", total_elapsed));
<<<<<<< HEAD

    // Join all metrics into a single string
    let metrics_str = metrics.join("\n");
    info!("Launch performance metrics:\n{}", metrics_str);

    Ok(format!(
        "Game launched successfully. Performance metrics:\n{}",
        metrics_str
    ))
=======
    
    // Join all metrics into a single string
    let metrics_str = metrics.join("\n");
    info!("Launch performance metrics:\n{}", metrics_str);
    
    Ok(format!("Game launched successfully. Performance metrics:\n{}", metrics_str))
>>>>>>> 02e2bb8c
}

async fn get_session_id(config: &LaunchConfig) -> Result<String, String> {
    let start_time = Instant::now();
    info!("Starting session ID retrieval");
<<<<<<< HEAD

    let client = Client::builder()
        .timeout(Duration::from_secs(200)) // Add a 200 second timeout - 30 seconds would fail before square gives session id as their server for login are famously slow
=======
    
    let client = Client::builder()
        .timeout(Duration::from_secs(200))  // Add a 200 second timeout - 30 seconds would fail before square gives session id as their server for login are famously slow
>>>>>>> 02e2bb8c
        .build()
        .map_err(|e| format!("Failed to create HTTP client: {}", e))?;
    info!("HTTP client created in {:?}", start_time.elapsed());

    let stored_start = Instant::now();
    info!("Getting stored value");
    let stored = match get_stored(config.is_steam).await {
        Ok(s) => {
<<<<<<< HEAD
            info!(
                "Successfully retrieved stored value in {:?}",
                stored_start.elapsed()
            );
            s
        }
        Err(e) => {
            error!(
                "Failed to get stored value after {:?}: {}",
                stored_start.elapsed(),
                e
            );
=======
            info!("Successfully retrieved stored value in {:?}", stored_start.elapsed());
            s
        }
        Err(e) => {
            error!("Failed to get stored value after {:?}: {}", stored_start.elapsed(), e);
>>>>>>> 02e2bb8c
            return Err(e);
        }
    };

    let form_start = Instant::now();
    let mut form = HashMap::new();
    form.insert("_STORED_", stored);
    form.insert("sqexid", config.username.clone());
    form.insert("password", config.password.clone());
    form.insert("otppw", config.otp.clone().unwrap_or_default());
    info!("Form prepared in {:?}", form_start.elapsed());

    let login_start = Instant::now();
    info!("Sending login request to Square Enix");
    let response = match client.post("https://ffxiv-login.square-enix.com/oauth/ffxivarr/login/login.send")
        .header(USER_AGENT, get_user_agent())
        .header(REFERER, format!("https://ffxiv-login.square-enix.com/oauth/ffxivarr/login/top?lng=en&rgn=3&isft=0&issteam={}", 
            if config.is_steam { "1" } else { "0" }))
        .header(CONTENT_TYPE, "application/x-www-form-urlencoded")
        .form(&form)
        .send()
        .await {
            Ok(r) => {
                info!("Login request sent successfully in {:?}", login_start.elapsed());
                r
            }
            Err(e) => {
                error!("Failed to send login request after {:?}: {}", login_start.elapsed(), e);
                return Err(format!("Failed to send login request: {}", e));
            }
        };

    let body_start = Instant::now();
    info!("Reading response body");
    let body = match response.text().await {
        Ok(b) => {
<<<<<<< HEAD
            info!(
                "Successfully received response body in {:?}",
                body_start.elapsed()
            );
            b
        }
        Err(e) => {
            error!(
                "Failed to read response body after {:?}: {}",
                body_start.elapsed(),
                e
            );
=======
            info!("Successfully received response body in {:?}", body_start.elapsed());
            b
        }
        Err(e) => {
            error!("Failed to read response body after {:?}: {}", body_start.elapsed(), e);
>>>>>>> 02e2bb8c
            return Err(format!("Failed to read response: {}", e));
        }
    };

    let parse_start = Instant::now();
    info!("Parsing response for session ID");
    let re = regex::Regex::new(r"sid,(?P<sid>.*),terms").unwrap();
    let result = match re.captures(&body) {
        Some(caps) => {
            let sid = caps["sid"].to_string();
<<<<<<< HEAD
            info!(
                "Successfully extracted session ID in {:?}",
                parse_start.elapsed()
            );
            Ok(sid)
        }
        None => {
            error!(
                "Failed to extract session ID after {:?}. Response body: {}",
                parse_start.elapsed(),
                body
            );
=======
            info!("Successfully extracted session ID in {:?}", parse_start.elapsed());
            Ok(sid)
        }
        None => {
            error!("Failed to extract session ID after {:?}. Response body: {}", parse_start.elapsed(), body);
>>>>>>> 02e2bb8c
            Err("Failed to extract session ID".to_string())
        }
    };

    info!("Total session ID retrieval took {:?}", start_time.elapsed());
    result
}

async fn get_stored(is_steam: bool) -> Result<String, String> {
    let start_time = Instant::now();
    info!("Starting stored value retrieval");
<<<<<<< HEAD

    let client = Client::builder()
        .timeout(Duration::from_secs(30)) // Add a 30 second timeout
=======
    
    let client = Client::builder()
        .timeout(Duration::from_secs(30))  // Add a 30 second timeout
>>>>>>> 02e2bb8c
        .build()
        .map_err(|e| format!("Failed to create HTTP client: {}", e))?;

    let url = format!(
        "https://ffxiv-login.square-enix.com/oauth/ffxivarr/login/top?lng=en&rgn=3&isft=0&issteam={}", 
        if is_steam { "1" } else { "0" }
    );
    info!("Requesting stored value from: {}", url);

    let response = match client
        .get(&url)
        .header(USER_AGENT, get_user_agent())
        .send()
<<<<<<< HEAD
        .await
    {
        Ok(r) => {
            info!(
                "Received stored value response in {:?}",
                start_time.elapsed()
            );
            r
        }
        Err(e) => {
            error!(
                "Failed to get stored value after {:?}: {}",
                start_time.elapsed(),
                e
            );
            return Err(format!("Failed to get stored value: {}", e));
        }
    };

    let body = match response.text().await {
        Ok(b) => {
            info!("Received stored value body in {:?}", start_time.elapsed());
            b
        }
        Err(e) => {
            error!(
                "Failed to read stored value response after {:?}: {}",
                start_time.elapsed(),
                e
            );
            return Err(format!("Failed to read response: {}", e));
        }
    };
=======
        .await {
            Ok(r) => {
                info!("Received stored value response in {:?}", start_time.elapsed());
                r
            }
            Err(e) => {
                error!("Failed to get stored value after {:?}: {}", start_time.elapsed(), e);
                return Err(format!("Failed to get stored value: {}", e));
            }
        };

    let body = match response
        .text()
        .await {
            Ok(b) => {
                info!("Received stored value body in {:?}", start_time.elapsed());
                b
            }
            Err(e) => {
                error!("Failed to read stored value response after {:?}: {}", start_time.elapsed(), e);
                return Err(format!("Failed to read response: {}", e));
            }
        };
>>>>>>> 02e2bb8c

    let re = regex::Regex::new(r#"<input.*?name="_STORED_".*?value="([^"]*)"#).unwrap();
    match re.captures(&body) {
        Some(caps) => {
            let stored = caps.get(1).unwrap().as_str().to_string();
<<<<<<< HEAD
            info!(
                "Successfully extracted stored value in {:?}",
                start_time.elapsed()
            );
            Ok(stored)
        }
        None => {
            error!(
                "Could not find _STORED_ value in response after {:?}. Response body: {}",
                start_time.elapsed(),
                body
            );
=======
            info!("Successfully extracted stored value in {:?}", start_time.elapsed());
            Ok(stored)
        }
        None => {
            error!("Could not find _STORED_ value in response after {:?}. Response body: {}", start_time.elapsed(), body);
>>>>>>> 02e2bb8c
            Err("Could not find _STORED_ value".to_string())
        }
    }
}

fn get_user_agent() -> String {
    format!(
        "SQEXAuthor/2.0.0(Windows 6.2; ja-jp; {})",
        make_computer_id()
    )
}

fn make_computer_id() -> String {
    let machine_name = env::var("COMPUTERNAME").unwrap_or_else(|_| "unknown".to_string());
    let user_name = env::var("USERNAME").unwrap_or_default();
    let os_version = "Windows 10.0";
    let processor_count = num_cpus::get();

    let hash_string = format!(
        "{}{}{}{}",
        machine_name, user_name, os_version, processor_count
    );
    let mut hasher = Sha1::new();
    hasher.update(hash_string.as_bytes());
    let hash = hasher.finalize();

    let mut bytes = [0u8; 5];
    bytes[1..].copy_from_slice(&hash[0..4]);

    let checksum = !(bytes[1]
        .wrapping_add(bytes[2])
        .wrapping_add(bytes[3])
        .wrapping_add(bytes[4]));
    bytes[0] = checksum;

    hex::encode(bytes)
}

#[derive(Debug, Serialize, Deserialize)]
struct DalamudVersionInfo {
    key: String,
    track: String,
    #[serde(rename = "assemblyVersion")]
    assembly_version: String,
    #[serde(rename = "runtimeVersion")]
    runtime_version: String,
    #[serde(rename = "runtimeRequired")]
    runtime_required: bool,
    #[serde(rename = "supportedGameVer")]
    supported_game_ver: String,
    #[serde(rename = "isApplicableForCurrentGameVer")]
    is_applicable_for_current_game_ver: bool,
    changelog: DalamudChangelog,
    #[serde(rename = "downloadUrl")]
    download_url: String,
}

#[derive(Debug, Serialize, Deserialize)]
struct DalamudChangelog {
    date: String,
    version: String,
    changes: Vec<DalamudChange>,
}

#[derive(Debug, Serialize, Deserialize)]
struct DalamudChange {
    message: String,
    author: String,
    sha: String,
    date: String,
}

#[derive(Debug, Serialize, Deserialize)]
struct AssetInfo {
    version: i32,
    #[serde(rename = "packageUrl")]
    package_url: String,
    assets: Vec<AssetFile>,
}

#[derive(Debug, Serialize, Deserialize)]
struct AssetFile {
    url: String,
    #[serde(rename = "fileName")]
    file_name: String,
    hash: Option<String>,
}

async fn check_dalamud_version(
    client: &Client,
    is_staging: bool,
) -> Result<DalamudVersionInfo, String> {
    let url = format!(
        "https://kamori.goats.dev/Dalamud/Release/VersionInfo?track={}",
        if is_staging { "staging" } else { "release" }
    );

    let response = client
        .get(&url)
        .timeout(Duration::from_secs(30))
        .send()
        .await
        .map_err(|e| format!("Failed to get version info: {}", e))?;

    response
        .json::<DalamudVersionInfo>()
        .await
        .map_err(|e| format!("Failed to parse version info: {}", e))
}

async fn check_asset_version(client: &Client) -> Result<AssetInfo, String> {
    let response = client
        .get("https://kamori.goats.dev/Dalamud/Asset/Meta")
        .timeout(Duration::from_secs(30))
        .send()
        .await
        .map_err(|e| format!("Failed to get asset info: {}", e))?;

    response
        .json::<AssetInfo>()
        .await
        .map_err(|e| format!("Failed to parse asset info: {}", e))
}

async fn setup_dalamud(config: &LaunchConfig) -> Result<String, String> {
    info!("Setting up Dalamud with base path: {}", config.dalamud_path);
    let start_time = Instant::now();

    // Normalize base path - ensure we don't have duplicate /addon
<<<<<<< HEAD
    let base_path =
        if config.dalamud_path.ends_with("/addon") || config.dalamud_path.ends_with("\\addon") {
            info!(
                "Base path already ends with addon, using as is: {}",
                config.dalamud_path
            );
            config.dalamud_path.clone()
        } else {
            let path = format!("{}/addon", config.dalamud_path);
            info!("Adding /addon to base path: {}", path);
            path
        };
=======
    let base_path = if config.dalamud_path.ends_with("/addon") || config.dalamud_path.ends_with("\\addon") {
        info!("Base path already ends with addon, using as is: {}", config.dalamud_path);
        config.dalamud_path.clone()
    } else {
        let path = format!("{}/addon", config.dalamud_path);
        info!("Adding /addon to base path: {}", path);
        path
    };
>>>>>>> 02e2bb8c

    // Fast version check first
    let client = Client::new();
    let version_info = check_dalamud_version(&client, false).await?;
    info!("Remote Dalamud version: {}", version_info.assembly_version);

    // Check local version and integrity before any downloads
    let current_version_path = format!("{}/Hooks/{}", base_path, version_info.assembly_version);
    let needs_dalamud_update = if Path::new(&current_version_path).exists() {
        info!("Found existing Dalamud installation, checking integrity");
        !check_dalamud_integrity(&current_version_path)?
    } else {
        info!("No existing Dalamud installation found");
        true
    };

    // Fast asset version check
    let asset_info = check_asset_version(&client).await?;
    let asset_ver_path = format!("{}/dalamudAssets/asset.ver", config.dalamud_path);
<<<<<<< HEAD
    let current_asset_ver = fs::read_to_string(&asset_ver_path)
        .unwrap_or_else(|_| "0".to_string())
        .parse::<i32>()
        .unwrap_or(0);
=======
    let current_asset_ver = fs::read_to_string(&asset_ver_path).unwrap_or_else(|_| "0".to_string()).parse::<i32>().unwrap_or(0);
>>>>>>> 02e2bb8c
    let needs_asset_update = current_asset_ver < asset_info.version;

    // Create required directories only if we need to update something
    if needs_dalamud_update || needs_asset_update {
        // Create base directories
        fs::create_dir_all(&base_path)
            .map_err(|e| format!("Failed to create Dalamud base directory: {}", e))?;
<<<<<<< HEAD

=======
        
>>>>>>> 02e2bb8c
        // Required directories relative to XIVLOADER root (not addon)
        let root_directories = [
            "dalamudAssets",
            "dalamudAssets/UIRes",
            "installedPlugins",
            "pluginConfigs",
            "runtime",
            "logs",
        ];

        for dir in root_directories {
            let path = format!("{}/{}", config.dalamud_path, dir);
            if !Path::new(&path).exists() {
                fs::create_dir_all(&path)
                    .map_err(|e| format!("Failed to create directory {}: {}", dir, e))?;
                info!("Created directory: {}", path);

                #[cfg(windows)]
                {
                    let metadata = fs::metadata(&path)
                        .map_err(|e| format!("Failed to get metadata for {}: {}", path, e))?;
                    let mut perms = metadata.permissions();
                    perms.set_readonly(false);
                    fs::set_permissions(&path, perms)
                        .map_err(|e| format!("Failed to set permissions for {}: {}", path, e))?;
                }
            }
        }
    }

    // Update Dalamud if needed
    if needs_dalamud_update {
<<<<<<< HEAD
        info!(
            "Updating Dalamud to version {}",
            version_info.assembly_version
        );

=======
        info!("Updating Dalamud to version {}", version_info.assembly_version);
        
>>>>>>> 02e2bb8c
        // Create Hooks directory
        let hooks_dir = format!("{}/Hooks", base_path);
        fs::create_dir_all(&hooks_dir)
            .map_err(|e| format!("Failed to create Hooks directory: {}", e))?;

        // Download and extract Dalamud
        let temp_path = format!("{}/dalamud_temp.zip", config.dalamud_path);
        download_file(&client, &version_info.download_url, &temp_path).await?;
<<<<<<< HEAD

        // Create version directory
        fs::create_dir_all(&current_version_path)
            .map_err(|e| format!("Failed to create version directory: {}", e))?;

        // Extract to version directory
        extract_zip(&temp_path, &current_version_path)?;
        fs::remove_file(&temp_path).map_err(|e| format!("Failed to remove temp file: {}", e))?;

        // Write version info
        fs::write(
            format!("{}/version.json", current_version_path),
            serde_json::to_string(&version_info)
                .map_err(|e| format!("Failed to serialize version info: {}", e))?,
        )
        .map_err(|e| format!("Failed to write version info: {}", e))?;
=======
        
        // Create version directory
        fs::create_dir_all(&current_version_path)
            .map_err(|e| format!("Failed to create version directory: {}", e))?;
            
        // Extract to version directory
        extract_zip(&temp_path, &current_version_path)?;
        fs::remove_file(&temp_path).map_err(|e| format!("Failed to remove temp file: {}", e))?;
        
        // Write version info
        fs::write(
            format!("{}/version.json", current_version_path),
            serde_json::to_string(&version_info).map_err(|e| format!("Failed to serialize version info: {}", e))?,
        ).map_err(|e| format!("Failed to write version info: {}", e))?;
>>>>>>> 02e2bb8c

        info!("Dalamud update completed");
    } else {
        info!("Dalamud is up to date");
    }

    // Update assets if needed
    if needs_asset_update {
<<<<<<< HEAD
        info!(
            "Updating assets from version {} to {}",
            current_asset_ver, asset_info.version
        );

        // Download and extract the package
        let temp_path = format!("{}/asset_package_temp.zip", config.dalamud_path);
        download_file(&client, &asset_info.package_url, &temp_path).await?;

=======
        info!("Updating assets from version {} to {}", current_asset_ver, asset_info.version);
        
        // Download and extract the package
        let temp_path = format!("{}/asset_package_temp.zip", config.dalamud_path);
        download_file(&client, &asset_info.package_url, &temp_path).await?;
        
>>>>>>> 02e2bb8c
        // Extract package to assets directory
        let assets_dir = format!("{}/dalamudAssets", config.dalamud_path);
        extract_zip(&temp_path, &assets_dir)?;
        fs::remove_file(&temp_path).map_err(|e| format!("Failed to remove temp file: {}", e))?;

        // Verify all required files exist and check hashes
        for asset in &asset_info.assets {
            let target_path = format!("{}/dalamudAssets/{}", config.dalamud_path, asset.file_name);
            if !Path::new(&target_path).exists() {
<<<<<<< HEAD
                error!(
                    "Required asset file not found after extraction: {}",
                    asset.file_name
                );
=======
                error!("Required asset file not found after extraction: {}", asset.file_name);
>>>>>>> 02e2bb8c
                return Err(format!("Missing required asset file: {}", asset.file_name));
            }

            if let Some(expected_hash) = &asset.hash {
                let contents = fs::read(&target_path)
                    .map_err(|e| format!("Failed to read file {}: {}", asset.file_name, e))?;
<<<<<<< HEAD

                let mut hasher = Sha1::new();
                hasher.update(&contents);
                let file_hash = hex::encode(hasher.finalize()).to_uppercase();

                if file_hash != *expected_hash {
                    error!(
                        "Hash mismatch for {}: expected {}, got {}",
                        asset.file_name, expected_hash, file_hash
                    );
=======
                
                let mut hasher = Sha1::new();
                hasher.update(&contents);
                let file_hash = hex::encode(hasher.finalize()).to_uppercase();
                
                if file_hash != *expected_hash {
                    error!("Hash mismatch for {}: expected {}, got {}", asset.file_name, expected_hash, file_hash);
>>>>>>> 02e2bb8c
                    return Err(format!("Hash verification failed for {}", asset.file_name));
                }
            }
        }

        // Update version file
        fs::write(&asset_ver_path, asset_info.version.to_string())
            .map_err(|e| format!("Failed to write asset version: {}", e))?;

        info!("Asset update completed");
    } else {
        info!("Assets are up to date");
    }

    // Verify critical files exist
    let injector_path = format!("{}/Dalamud.Injector.exe", current_version_path);
    if !Path::new(&injector_path).exists() {
        error!("Dalamud injector not found at: {}", injector_path);
<<<<<<< HEAD
        return Err(format!(
            "Dalamud injector not found at {}. Please ensure Dalamud is properly installed.",
            injector_path
        ));
    }

    let fasm_dll = format!(
        "{}/FASM{}.DLL",
        current_version_path,
        if cfg!(target_arch = "x86_64") {
            "X64"
        } else {
            ""
        }
    );
    if !Path::new(&fasm_dll).exists() {
        error!("FASM DLL not found at: {}", fasm_dll);
        return Err(format!(
            "FASM DLL not found at {}. Please ensure Dalamud is properly installed.",
            fasm_dll
        ));
=======
        return Err(format!("Dalamud injector not found at {}. Please ensure Dalamud is properly installed.", injector_path));
    }

    let fasm_dll = format!("{}/FASM{}.DLL", current_version_path, if cfg!(target_arch = "x86_64") { "X64" } else { "" });
    if !Path::new(&fasm_dll).exists() {
        error!("FASM DLL not found at: {}", fasm_dll);
        return Err(format!("FASM DLL not found at {}. Please ensure Dalamud is properly installed.", fasm_dll));
>>>>>>> 02e2bb8c
    }

    // Handle font files
    let uires_path = format!("{}/dalamudAssets/UIRes", config.dalamud_path);
    let font_files = [
        ("FontAwesomeFreeSolid.otf", "FontAwesomeFreeSolid"),
        ("NotoSansCJKjp-Medium.otf", "NotoSansJpMedium"),
    ];

    for (file_name, required_name) in font_files {
        let font_path = format!("{}/{}", uires_path, file_name);
        let required_path = format!("{}/{}", uires_path, required_name);
<<<<<<< HEAD

=======
        
>>>>>>> 02e2bb8c
        if Path::new(&font_path).exists() && !Path::new(&required_path).exists() {
            info!("Creating font link from {} to {}", font_path, required_path);
            #[cfg(windows)]
            {
                match fs::copy(&font_path, &required_path) {
                    Ok(_) => info!("Copied {} to {}", file_name, required_name),
                    Err(e) => error!("Failed to copy font file: {}", e),
                }
            }
        }
    }

    let elapsed = start_time.elapsed();
    info!("Dalamud setup completed in {:.2?}", elapsed);
    Ok(format!("Dalamud setup completed in {:.2?}", elapsed))
}

async fn download_file(client: &Client, url: &str, path: &str) -> Result<(), String> {
    info!("Starting download from: {}", url);
<<<<<<< HEAD

=======
    
>>>>>>> 02e2bb8c
    let mut current_url = url.to_string();
    let mut retries = 0;
    const MAX_RETRIES: u32 = 15;

    while retries < MAX_RETRIES {
        info!("Attempting download from: {}", current_url);
<<<<<<< HEAD

=======
        
>>>>>>> 02e2bb8c
        let response = client
            .get(&current_url)
            .timeout(Duration::from_secs(300))
            .send()
            .await
            .map_err(|e| format!("Failed to download file: {}", e))?;

        // Check if we got redirected
        if response.status().is_redirection() {
            if let Some(new_url) = response.headers().get("location") {
<<<<<<< HEAD
                current_url = new_url
                    .to_str()
=======
                current_url = new_url.to_str()
>>>>>>> 02e2bb8c
                    .map_err(|e| format!("Invalid redirect URL: {}", e))?
                    .to_string();
                info!("Following redirect to: {}", current_url);
                retries += 1;
                continue;
            }
        }

        // If we got a successful response, download the file
        if response.status().is_success() {
            info!("Download started, writing to: {}", path);
            let bytes = response
                .bytes()
                .await
                .map_err(|e| format!("Failed to get response bytes: {}", e))?;

<<<<<<< HEAD
            fs::write(path, bytes).map_err(|e| format!("Failed to write file: {}", e))?;
=======
            fs::write(path, bytes)
                .map_err(|e| format!("Failed to write file: {}", e))?;
>>>>>>> 02e2bb8c

            info!("Download completed successfully");
            return Ok(());
        }

        // If we got here, the response wasn't a redirect or success
<<<<<<< HEAD
        return Err(format!(
            "Download failed with status: {}",
            response.status()
        ));
=======
        return Err(format!("Download failed with status: {}", response.status()));
>>>>>>> 02e2bb8c
    }

    Err(format!("Too many redirects while downloading from {}", url))
}

fn extract_zip(zip_path: &str, extract_path: &str) -> Result<(), String> {
    use std::fs::File;
    use zip::ZipArchive;

    let file = File::open(zip_path).map_err(|e| format!("Failed to open zip file: {}", e))?;

    let mut archive =
        ZipArchive::new(file).map_err(|e| format!("Failed to read zip archive: {}", e))?;

    archive
        .extract(extract_path)
        .map_err(|e| format!("Failed to extract zip: {}", e))?;

    Ok(())
}

fn check_dalamud_integrity(path: &str) -> Result<bool, String> {
    let hashes_path = format!("{}/hashes.json", path);
    if !Path::new(&hashes_path).exists() {
        return Ok(false);
    }

    let hashes: HashMap<String, String> = serde_json::from_str(
        &fs::read_to_string(&hashes_path)
            .map_err(|e| format!("Failed to read hashes.json: {}", e))?,
    )
    .map_err(|e| format!("Failed to parse hashes.json: {}", e))?;

    for (file, hash) in hashes {
        let file_path = format!("{}/{}", path, file);
        if !Path::new(&file_path).exists() {
            return Ok(false);
        }

        let contents =
            fs::read(&file_path).map_err(|e| format!("Failed to read file {}: {}", file, e))?;

        let mut hasher = Sha1::new();
        hasher.update(&contents);
        let file_hash = hex::encode(hasher.finalize());

        if file_hash != hash {
            return Ok(false);
        }
    }

    Ok(true)
}

#[cfg(windows)]
async fn inject_dalamud(config: &LaunchConfig, sid: &str) -> Result<String, String> {
    // Get Dalamud version info first to construct correct paths
    let client = Client::new();
    let version_info = check_dalamud_version(&client, false).await?;
    info!("Using Dalamud version: {}", version_info.assembly_version);

    // Normalize base path for injection
<<<<<<< HEAD
    let base_path =
        if config.dalamud_path.ends_with("/addon") || config.dalamud_path.ends_with("\\addon") {
            config.dalamud_path.clone()
        } else {
            format!("{}/addon", config.dalamud_path)
        };
=======
    let base_path = if config.dalamud_path.ends_with("/addon") || config.dalamud_path.ends_with("\\addon") {
        config.dalamud_path.clone()
    } else {
        format!("{}/addon", config.dalamud_path)
    };
>>>>>>> 02e2bb8c
    info!("Using Dalamud base path for injection: {}", base_path);

    // Construct version-specific paths
    let version_path = format!("{}/Hooks/{}", base_path, version_info.assembly_version);
    let injector_path = format!("{}/Dalamud.Injector.exe", version_path);
    info!("Using version-specific injector at: {}", injector_path);

    // Wait for the configured injection delay
    if config.injection_delay > 0 {
<<<<<<< HEAD
        info!(
            "Waiting {}ms before injecting Dalamud",
            config.injection_delay
        );
=======
        info!("Waiting {}ms before injecting Dalamud", config.injection_delay);
>>>>>>> 02e2bb8c
        tokio::time::sleep(tokio::time::Duration::from_millis(config.injection_delay)).await;
    }

    let start_info = DalamudStartInfo {
        working_directory: version_path.clone(), // Use version-specific path
        configuration_path: format!("{}/config", config.dalamud_path),
        plugin_directory: format!("{}/installedPlugins", config.dalamud_path),
        asset_directory: format!("{}/dalamudAssets", config.dalamud_path),
        client_language: config.language,
        delay_initialize: false,
        game_version: get_game_version(&config.game_path)?,
        logging_path: format!("{}/logs", config.dalamud_path),
        troubleshooting_pack: Some("{}".to_string()),
        delay_initialize_ms: config.injection_delay as i32,
    };

    let start_info_json = serde_json::to_string(&start_info)
        .map_err(|e| format!("Failed to serialize start info: {}", e))?;

    let start_info_b64 = base64::encode(start_info_json.as_bytes());
    info!("Dalamud start info (base64): {}", start_info_b64);

    if !Path::new(&injector_path).exists() {
        error!("Dalamud injector not found at: {}", injector_path);
        return Err(format!(
            "Dalamud injector not found at {}. Please ensure Dalamud is properly installed.",
            injector_path
        ));
    }
    info!("Verified injector exists at: {}", injector_path);

    let game_path = if config.dx11 {
        format!("{}/game/ffxiv_dx11.exe", config.game_path)
    } else {
        format!("{}/game/ffxiv.exe", config.game_path)
    };

    // Prepare all argument strings
    let game_arg = format!("--game={}", game_path);
    let working_dir_arg = format!("--dalamud-working-directory={}", version_path); // Use version-specific path
<<<<<<< HEAD
    let config_path_arg = format!(
        "--dalamud-configuration-path={}/config",
        config.dalamud_path
    );
    let plugin_dir_arg = format!(
        "--dalamud-plugin-directory={}/installedPlugins",
        config.dalamud_path
    );
    let asset_dir_arg = format!(
        "--dalamud-asset-directory={}/dalamudAssets",
        config.dalamud_path
    );
=======
    let config_path_arg = format!("--dalamud-configuration-path={}/config", config.dalamud_path);
    let plugin_dir_arg = format!("--dalamud-plugin-directory={}/installedPlugins", config.dalamud_path);
    let asset_dir_arg = format!("--dalamud-asset-directory={}/dalamudAssets", config.dalamud_path);
>>>>>>> 02e2bb8c
    let log_path_arg = format!("--logpath={}/logs", config.dalamud_path);
    let lang_arg = format!("--dalamud-client-language={}", config.language);
    let delay_arg = format!("--dalamud-delay-initialize={}", config.injection_delay);
    let tspack_arg = format!("--dalamud-tspack-b64={}", start_info_b64);

    // Prepare game arguments
    let game_args = format!(
        "DEV.DataPathType=1 DEV.MaxEntitledExpansionID={} DEV.TestSID={} DEV.UseSqPack=1 SYS.Region={} language={}",
        config.expansion_level,
        sid,
        config.region,
        config.language
    );

    // Build arguments for entrypoint injection
    let args = vec![
        "launch",
        "--mode=entrypoint",
        &game_arg,
        &working_dir_arg,
        &config_path_arg,
        &plugin_dir_arg,
        &asset_dir_arg,
        &log_path_arg,
        &lang_arg,
        &delay_arg,
        &tspack_arg,
        "--", // Separator for game arguments
        &game_args,
    ];

    // Set up the command with proper working directory and environment
    let mut command = Command::new(&injector_path);
    command
        .current_dir(&version_path) // Use version-specific path
        .args(&args)
        .stdout(Stdio::piped())
        .stderr(Stdio::piped());

    // Add DALAMUD_RUNTIME environment variable if needed
    let runtime_path = format!("{}/runtime", config.dalamud_path);
    if Path::new(&runtime_path).exists() {
        info!("Setting DALAMUD_RUNTIME to: {}", runtime_path);
        command.env("DALAMUD_RUNTIME", &runtime_path);
        command.env("__COMPAT_LAYER", "RunAsInvoker HighDPIAware");
    }

    info!("Running Dalamud injector with command: {:?}", command);

    let output = command
        .output()
        .map_err(|e| format!("Failed to run injector: {}", e))?;

    if !output.status.success() {
        let error = String::from_utf8_lossy(&output.stderr);
        let stdout = String::from_utf8_lossy(&output.stdout);
        error!("Injector failed with error: {}", error);
        error!("Injector stdout: {}", stdout);
        return Err(format!("Injector failed: {}", error));
    }

    let stdout = String::from_utf8_lossy(&output.stdout);
    info!("Dalamud injector stdout: {}", stdout);

    info!("Dalamud injection completed successfully");
    Ok("Dalamud injection completed successfully".to_string())
}

fn get_game_version(game_path: &str) -> Result<String, String> {
    let ver_path = format!("{}/game/ffxivgame.ver", game_path);
    fs::read_to_string(&ver_path).map_err(|e| format!("Failed to read game version: {}", e))
}

#[derive(Debug, Serialize, Deserialize)]
struct DalamudStartInfo {
    working_directory: String,
    configuration_path: String,
    plugin_directory: String,
    asset_directory: String,
    client_language: u32,
    delay_initialize: bool,
    game_version: String,
    logging_path: String,
    #[serde(skip_serializing_if = "Option::is_none")]
    troubleshooting_pack: Option<String>,
    delay_initialize_ms: i32,
}

impl Default for DalamudStartInfo {
    fn default() -> Self {
        Self {
            working_directory: String::new(),
            configuration_path: String::new(),
            plugin_directory: String::new(),
            asset_directory: String::new(),
            client_language: 1,
            delay_initialize: false,
            game_version: String::new(),
            logging_path: String::new(),
            troubleshooting_pack: None,
            delay_initialize_ms: 0,
        }
    }
<<<<<<< HEAD
}

#[derive(Debug, Serialize, Deserialize)]
pub struct Headlines {
    pub news: Vec<News>,
    pub topics: Vec<News>,
    pub pinned: Vec<News>,
}

fn deserialize_string_or_number<'de, D>(deserializer: D) -> Result<Option<i32>, D::Error>
where
    D: serde::Deserializer<'de>,
{
    use serde::de::Error;

    #[derive(Deserialize)]
    #[serde(untagged)]
    enum StringOrNumber {
        String(String),
        Number(i32),
    }

    match Option::<StringOrNumber>::deserialize(deserializer)? {
        Some(StringOrNumber::String(s)) => {
            if s.is_empty() || s == "0" {
                Ok(Some(0))
            } else {
                s.parse().map(Some).map_err(D::Error::custom)
            }
        }
        Some(StringOrNumber::Number(n)) => Ok(Some(n)),
        None => Ok(None),
    }
}

#[derive(Debug, Serialize, Deserialize)]
pub struct Banner {
    #[serde(rename = "lsb_banner")]
    pub lsb_banner: String,
    pub link: String,
    #[serde(
        rename = "order_priority",
        deserialize_with = "deserialize_string_or_number"
    )]
    pub order_priority: Option<i32>,
    #[serde(
        rename = "fix_order",
        deserialize_with = "deserialize_string_or_number"
    )]
    pub fix_order: Option<i32>,
}

#[derive(Debug, Serialize, Deserialize)]
pub struct News {
    pub date: String,
    pub title: String,
    pub url: String,
    pub id: String,
    pub tag: Option<String>,
}

#[tauri::command]
pub async fn get_news(language: u32, force_na: bool) -> Result<Headlines, String> {
    let unix_timestamp = SystemTime::now()
        .duration_since(UNIX_EPOCH)
        .unwrap()
        .as_millis();

    let lang_code = match language {
        1 => "en-us",
        2 => "de-de",
        3 => "fr-fr",
        _ => "en-us",
    };

    let url = format!(
        "https://frontier.ffxiv.com/news/headline.json?lang={}&media=pcapp&_={}",
        lang_code, unix_timestamp
    );

    let client = Client::new();
    let resp = client
        .get(&url)
        .header("User-Agent", get_user_agent())
        .send()
        .await
        .map_err(|e| format!("Failed to get news: {}", e))?;

    let text = resp
        .text()
        .await
        .map_err(|e| format!("Failed to get response text: {}", e))?;

    println!("{:?}", text); // Log the response text in plain text

    serde_json::from_str(&text).map_err(|e| format!("Failed to parse news JSON: {}", e))
}

#[tauri::command]
pub async fn get_banners(language: u32, force_na: bool) -> Result<Vec<Banner>, String> {
    let unix_timestamp = SystemTime::now()
        .duration_since(UNIX_EPOCH)
        .unwrap()
        .as_millis();

    let lang_code = match language {
        1 => "en-us",
        2 => "de-de",
        3 => "fr-fr",
        _ => "en-us",
    };

    let url = format!(
        "https://frontier.ffxiv.com/v2/topics/{}/banner.json?lang={}&media=pcapp&_={}",
        lang_code, lang_code, unix_timestamp
    );

    let client = Client::new();
    let resp = client
        .get(&url)
        .header("User-Agent", get_user_agent())
        .send()
        .await
        .map_err(|e| format!("Failed to get banners: {}", e))?;

    let text = resp
        .text()
        .await
        .map_err(|e| format!("Failed to get response text: {}", e))?;

    println!("{:?}", text); // Log the response text in plain text

    #[derive(Deserialize)]
    struct BannerRoot {
        banner: Vec<Banner>,
    }

    let root: BannerRoot =
        serde_json::from_str(&text).map_err(|e| format!("Failed to parse banner JSON: {}", e))?;

    Ok(root.banner)
=======
>>>>>>> 02e2bb8c
}<|MERGE_RESOLUTION|>--- conflicted
+++ resolved
@@ -14,11 +14,8 @@
 use std::ptr::{self, null_mut};
 use std::time::Duration;
 use std::time::Instant;
-<<<<<<< HEAD
+
 use std::time::{SystemTime, UNIX_EPOCH};
-
-=======
->>>>>>> 02e2bb8c
 use tracing::{debug, error, info, warn};
 
 #[cfg(windows)]
@@ -76,15 +73,11 @@
     pub dpi_awareness: String,
     #[serde(default)]
     pub additional_launch_args: String,
-<<<<<<< HEAD
+
     #[serde(default)]
     pub enable_dalamud: bool,
     #[serde(default)]
-=======
-    #[serde(default)]
-    pub enable_dalamud: bool,
-    #[serde(default)]
->>>>>>> 02e2bb8c
+
     pub dalamud_path: String,
     #[serde(default = "default_injection_delay")]
     pub injection_delay: u64,
@@ -108,7 +101,7 @@
 fn default_injection_delay() -> u64 {
     5000
 }
-<<<<<<< HEAD
+
 
 #[derive(Debug)]
 struct ProcessHandles {
@@ -126,25 +119,7 @@
     }
 }
 
-=======
-
-#[derive(Debug)]
-struct ProcessHandles {
-    pid: u32,
-    process_handle: WINAPI_HANDLE,
-    thread_handle: WINAPI_HANDLE,
-}
-
-impl Drop for ProcessHandles {
-    fn drop(&mut self) {
-        unsafe {
-            CloseHandle(self.thread_handle);
-            CloseHandle(self.process_handle);
-        }
-    }
-}
-
->>>>>>> 02e2bb8c
+
 #[cfg(windows)]
 fn create_suspended_game_process(game_path: &str, args: &str) -> Result<u32, String> {
     unsafe {
@@ -236,14 +211,12 @@
             Ok(_) => {
                 let dalamud_duration = dalamud_start.elapsed();
                 metrics.push(format!("Dalamud setup: {:.2?}", dalamud_duration));
-<<<<<<< HEAD
+
                 info!(
                     "Dalamud setup completed successfully in {:.2?}",
                     dalamud_duration
                 );
-=======
-                info!("Dalamud setup completed successfully in {:.2?}", dalamud_duration);
->>>>>>> 02e2bb8c
+
             }
             Err(e) => {
                 error!("Dalamud setup failed: {}", e);
@@ -276,14 +249,12 @@
         Ok(s) => {
             let sid_duration = sid_start.elapsed();
             metrics.push(format!("Session ID retrieval: {:.2?}", sid_duration));
-<<<<<<< HEAD
+
             info!(
                 "Successfully obtained fresh session ID in {:.2?}",
                 sid_duration
             );
-=======
-            info!("Successfully obtained fresh session ID in {:.2?}", sid_duration);
->>>>>>> 02e2bb8c
+
             s
         }
         Err(e) => {
@@ -301,14 +272,12 @@
         config.region,
         config.language
     );
-<<<<<<< HEAD
+
     metrics.push(format!(
         "Arguments preparation: {:.2?}",
         args_start.elapsed()
     ));
-=======
-    metrics.push(format!("Arguments preparation: {:.2?}", args_start.elapsed()));
->>>>>>> 02e2bb8c
+
     info!("Launch arguments prepared: {}", args);
 
     // Launch the game with or without Dalamud
@@ -318,7 +287,7 @@
         match inject_dalamud(&config, &sid).await {
             Ok(_) => {
                 let launch_duration = launch_start.elapsed();
-<<<<<<< HEAD
+
                 metrics.push(format!(
                     "Dalamud injection and launch: {:.2?}",
                     launch_duration
@@ -327,10 +296,7 @@
                     "Game launched with Dalamud successfully in {:.2?}",
                     launch_duration
                 );
-=======
-                metrics.push(format!("Dalamud injection and launch: {:.2?}", launch_duration));
-                info!("Game launched with Dalamud successfully in {:.2?}", launch_duration);
->>>>>>> 02e2bb8c
+
             }
             Err(e) => {
                 error!("Failed to launch game with Dalamud: {}", e);
@@ -343,14 +309,12 @@
             Ok(p) => {
                 let launch_duration = launch_start.elapsed();
                 metrics.push(format!("Game process creation: {:.2?}", launch_duration));
-<<<<<<< HEAD
+
                 info!(
                     "Game process created successfully with PID: {} in {:.2?}",
                     p, launch_duration
                 );
-=======
-                info!("Game process created successfully with PID: {} in {:.2?}", p, launch_duration);
->>>>>>> 02e2bb8c
+
             }
             Err(e) => {
                 error!("Failed to create game process: {}", e);
@@ -361,7 +325,6 @@
 
     let total_elapsed = total_start_time.elapsed();
     metrics.push(format!("Total launch time: {:.2?}", total_elapsed));
-<<<<<<< HEAD
 
     // Join all metrics into a single string
     let metrics_str = metrics.join("\n");
@@ -371,28 +334,17 @@
         "Game launched successfully. Performance metrics:\n{}",
         metrics_str
     ))
-=======
-    
-    // Join all metrics into a single string
-    let metrics_str = metrics.join("\n");
-    info!("Launch performance metrics:\n{}", metrics_str);
-    
-    Ok(format!("Game launched successfully. Performance metrics:\n{}", metrics_str))
->>>>>>> 02e2bb8c
+
 }
 
 async fn get_session_id(config: &LaunchConfig) -> Result<String, String> {
     let start_time = Instant::now();
     info!("Starting session ID retrieval");
-<<<<<<< HEAD
+
 
     let client = Client::builder()
         .timeout(Duration::from_secs(200)) // Add a 200 second timeout - 30 seconds would fail before square gives session id as their server for login are famously slow
-=======
-    
-    let client = Client::builder()
-        .timeout(Duration::from_secs(200))  // Add a 200 second timeout - 30 seconds would fail before square gives session id as their server for login are famously slow
->>>>>>> 02e2bb8c
+
         .build()
         .map_err(|e| format!("Failed to create HTTP client: {}", e))?;
     info!("HTTP client created in {:?}", start_time.elapsed());
@@ -401,7 +353,7 @@
     info!("Getting stored value");
     let stored = match get_stored(config.is_steam).await {
         Ok(s) => {
-<<<<<<< HEAD
+
             info!(
                 "Successfully retrieved stored value in {:?}",
                 stored_start.elapsed()
@@ -414,13 +366,7 @@
                 stored_start.elapsed(),
                 e
             );
-=======
-            info!("Successfully retrieved stored value in {:?}", stored_start.elapsed());
-            s
-        }
-        Err(e) => {
-            error!("Failed to get stored value after {:?}: {}", stored_start.elapsed(), e);
->>>>>>> 02e2bb8c
+
             return Err(e);
         }
     };
@@ -457,7 +403,7 @@
     info!("Reading response body");
     let body = match response.text().await {
         Ok(b) => {
-<<<<<<< HEAD
+
             info!(
                 "Successfully received response body in {:?}",
                 body_start.elapsed()
@@ -470,13 +416,7 @@
                 body_start.elapsed(),
                 e
             );
-=======
-            info!("Successfully received response body in {:?}", body_start.elapsed());
-            b
-        }
-        Err(e) => {
-            error!("Failed to read response body after {:?}: {}", body_start.elapsed(), e);
->>>>>>> 02e2bb8c
+
             return Err(format!("Failed to read response: {}", e));
         }
     };
@@ -487,7 +427,7 @@
     let result = match re.captures(&body) {
         Some(caps) => {
             let sid = caps["sid"].to_string();
-<<<<<<< HEAD
+
             info!(
                 "Successfully extracted session ID in {:?}",
                 parse_start.elapsed()
@@ -500,13 +440,7 @@
                 parse_start.elapsed(),
                 body
             );
-=======
-            info!("Successfully extracted session ID in {:?}", parse_start.elapsed());
-            Ok(sid)
-        }
-        None => {
-            error!("Failed to extract session ID after {:?}. Response body: {}", parse_start.elapsed(), body);
->>>>>>> 02e2bb8c
+
             Err("Failed to extract session ID".to_string())
         }
     };
@@ -518,15 +452,11 @@
 async fn get_stored(is_steam: bool) -> Result<String, String> {
     let start_time = Instant::now();
     info!("Starting stored value retrieval");
-<<<<<<< HEAD
+
 
     let client = Client::builder()
         .timeout(Duration::from_secs(30)) // Add a 30 second timeout
-=======
-    
-    let client = Client::builder()
-        .timeout(Duration::from_secs(30))  // Add a 30 second timeout
->>>>>>> 02e2bb8c
+
         .build()
         .map_err(|e| format!("Failed to create HTTP client: {}", e))?;
 
@@ -540,7 +470,7 @@
         .get(&url)
         .header(USER_AGENT, get_user_agent())
         .send()
-<<<<<<< HEAD
+
         .await
     {
         Ok(r) => {
@@ -574,37 +504,13 @@
             return Err(format!("Failed to read response: {}", e));
         }
     };
-=======
-        .await {
-            Ok(r) => {
-                info!("Received stored value response in {:?}", start_time.elapsed());
-                r
-            }
-            Err(e) => {
-                error!("Failed to get stored value after {:?}: {}", start_time.elapsed(), e);
-                return Err(format!("Failed to get stored value: {}", e));
-            }
-        };
-
-    let body = match response
-        .text()
-        .await {
-            Ok(b) => {
-                info!("Received stored value body in {:?}", start_time.elapsed());
-                b
-            }
-            Err(e) => {
-                error!("Failed to read stored value response after {:?}: {}", start_time.elapsed(), e);
-                return Err(format!("Failed to read response: {}", e));
-            }
-        };
->>>>>>> 02e2bb8c
+
 
     let re = regex::Regex::new(r#"<input.*?name="_STORED_".*?value="([^"]*)"#).unwrap();
     match re.captures(&body) {
         Some(caps) => {
             let stored = caps.get(1).unwrap().as_str().to_string();
-<<<<<<< HEAD
+
             info!(
                 "Successfully extracted stored value in {:?}",
                 start_time.elapsed()
@@ -617,13 +523,7 @@
                 start_time.elapsed(),
                 body
             );
-=======
-            info!("Successfully extracted stored value in {:?}", start_time.elapsed());
-            Ok(stored)
-        }
-        None => {
-            error!("Could not find _STORED_ value in response after {:?}. Response body: {}", start_time.elapsed(), body);
->>>>>>> 02e2bb8c
+
             Err("Could not find _STORED_ value".to_string())
         }
     }
@@ -753,7 +653,7 @@
     let start_time = Instant::now();
 
     // Normalize base path - ensure we don't have duplicate /addon
-<<<<<<< HEAD
+
     let base_path =
         if config.dalamud_path.ends_with("/addon") || config.dalamud_path.ends_with("\\addon") {
             info!(
@@ -766,16 +666,7 @@
             info!("Adding /addon to base path: {}", path);
             path
         };
-=======
-    let base_path = if config.dalamud_path.ends_with("/addon") || config.dalamud_path.ends_with("\\addon") {
-        info!("Base path already ends with addon, using as is: {}", config.dalamud_path);
-        config.dalamud_path.clone()
-    } else {
-        let path = format!("{}/addon", config.dalamud_path);
-        info!("Adding /addon to base path: {}", path);
-        path
-    };
->>>>>>> 02e2bb8c
+
 
     // Fast version check first
     let client = Client::new();
@@ -795,14 +686,12 @@
     // Fast asset version check
     let asset_info = check_asset_version(&client).await?;
     let asset_ver_path = format!("{}/dalamudAssets/asset.ver", config.dalamud_path);
-<<<<<<< HEAD
+
     let current_asset_ver = fs::read_to_string(&asset_ver_path)
         .unwrap_or_else(|_| "0".to_string())
         .parse::<i32>()
         .unwrap_or(0);
-=======
-    let current_asset_ver = fs::read_to_string(&asset_ver_path).unwrap_or_else(|_| "0".to_string()).parse::<i32>().unwrap_or(0);
->>>>>>> 02e2bb8c
+
     let needs_asset_update = current_asset_ver < asset_info.version;
 
     // Create required directories only if we need to update something
@@ -810,11 +699,8 @@
         // Create base directories
         fs::create_dir_all(&base_path)
             .map_err(|e| format!("Failed to create Dalamud base directory: {}", e))?;
-<<<<<<< HEAD
-
-=======
-        
->>>>>>> 02e2bb8c
+
+
         // Required directories relative to XIVLOADER root (not addon)
         let root_directories = [
             "dalamudAssets",
@@ -847,16 +733,13 @@
 
     // Update Dalamud if needed
     if needs_dalamud_update {
-<<<<<<< HEAD
+
         info!(
             "Updating Dalamud to version {}",
             version_info.assembly_version
         );
 
-=======
-        info!("Updating Dalamud to version {}", version_info.assembly_version);
-        
->>>>>>> 02e2bb8c
+
         // Create Hooks directory
         let hooks_dir = format!("{}/Hooks", base_path);
         fs::create_dir_all(&hooks_dir)
@@ -865,7 +748,7 @@
         // Download and extract Dalamud
         let temp_path = format!("{}/dalamud_temp.zip", config.dalamud_path);
         download_file(&client, &version_info.download_url, &temp_path).await?;
-<<<<<<< HEAD
+
 
         // Create version directory
         fs::create_dir_all(&current_version_path)
@@ -882,22 +765,7 @@
                 .map_err(|e| format!("Failed to serialize version info: {}", e))?,
         )
         .map_err(|e| format!("Failed to write version info: {}", e))?;
-=======
-        
-        // Create version directory
-        fs::create_dir_all(&current_version_path)
-            .map_err(|e| format!("Failed to create version directory: {}", e))?;
-            
-        // Extract to version directory
-        extract_zip(&temp_path, &current_version_path)?;
-        fs::remove_file(&temp_path).map_err(|e| format!("Failed to remove temp file: {}", e))?;
-        
-        // Write version info
-        fs::write(
-            format!("{}/version.json", current_version_path),
-            serde_json::to_string(&version_info).map_err(|e| format!("Failed to serialize version info: {}", e))?,
-        ).map_err(|e| format!("Failed to write version info: {}", e))?;
->>>>>>> 02e2bb8c
+
 
         info!("Dalamud update completed");
     } else {
@@ -906,7 +774,7 @@
 
     // Update assets if needed
     if needs_asset_update {
-<<<<<<< HEAD
+
         info!(
             "Updating assets from version {} to {}",
             current_asset_ver, asset_info.version
@@ -916,14 +784,7 @@
         let temp_path = format!("{}/asset_package_temp.zip", config.dalamud_path);
         download_file(&client, &asset_info.package_url, &temp_path).await?;
 
-=======
-        info!("Updating assets from version {} to {}", current_asset_ver, asset_info.version);
-        
-        // Download and extract the package
-        let temp_path = format!("{}/asset_package_temp.zip", config.dalamud_path);
-        download_file(&client, &asset_info.package_url, &temp_path).await?;
-        
->>>>>>> 02e2bb8c
+
         // Extract package to assets directory
         let assets_dir = format!("{}/dalamudAssets", config.dalamud_path);
         extract_zip(&temp_path, &assets_dir)?;
@@ -933,21 +794,19 @@
         for asset in &asset_info.assets {
             let target_path = format!("{}/dalamudAssets/{}", config.dalamud_path, asset.file_name);
             if !Path::new(&target_path).exists() {
-<<<<<<< HEAD
+
                 error!(
                     "Required asset file not found after extraction: {}",
                     asset.file_name
                 );
-=======
-                error!("Required asset file not found after extraction: {}", asset.file_name);
->>>>>>> 02e2bb8c
+
                 return Err(format!("Missing required asset file: {}", asset.file_name));
             }
 
             if let Some(expected_hash) = &asset.hash {
                 let contents = fs::read(&target_path)
                     .map_err(|e| format!("Failed to read file {}: {}", asset.file_name, e))?;
-<<<<<<< HEAD
+
 
                 let mut hasher = Sha1::new();
                 hasher.update(&contents);
@@ -958,15 +817,7 @@
                         "Hash mismatch for {}: expected {}, got {}",
                         asset.file_name, expected_hash, file_hash
                     );
-=======
-                
-                let mut hasher = Sha1::new();
-                hasher.update(&contents);
-                let file_hash = hex::encode(hasher.finalize()).to_uppercase();
-                
-                if file_hash != *expected_hash {
-                    error!("Hash mismatch for {}: expected {}, got {}", asset.file_name, expected_hash, file_hash);
->>>>>>> 02e2bb8c
+
                     return Err(format!("Hash verification failed for {}", asset.file_name));
                 }
             }
@@ -985,7 +836,7 @@
     let injector_path = format!("{}/Dalamud.Injector.exe", current_version_path);
     if !Path::new(&injector_path).exists() {
         error!("Dalamud injector not found at: {}", injector_path);
-<<<<<<< HEAD
+
         return Err(format!(
             "Dalamud injector not found at {}. Please ensure Dalamud is properly installed.",
             injector_path
@@ -1007,15 +858,7 @@
             "FASM DLL not found at {}. Please ensure Dalamud is properly installed.",
             fasm_dll
         ));
-=======
-        return Err(format!("Dalamud injector not found at {}. Please ensure Dalamud is properly installed.", injector_path));
-    }
-
-    let fasm_dll = format!("{}/FASM{}.DLL", current_version_path, if cfg!(target_arch = "x86_64") { "X64" } else { "" });
-    if !Path::new(&fasm_dll).exists() {
-        error!("FASM DLL not found at: {}", fasm_dll);
-        return Err(format!("FASM DLL not found at {}. Please ensure Dalamud is properly installed.", fasm_dll));
->>>>>>> 02e2bb8c
+
     }
 
     // Handle font files
@@ -1028,11 +871,7 @@
     for (file_name, required_name) in font_files {
         let font_path = format!("{}/{}", uires_path, file_name);
         let required_path = format!("{}/{}", uires_path, required_name);
-<<<<<<< HEAD
-
-=======
-        
->>>>>>> 02e2bb8c
+
         if Path::new(&font_path).exists() && !Path::new(&required_path).exists() {
             info!("Creating font link from {} to {}", font_path, required_path);
             #[cfg(windows)]
@@ -1052,22 +891,14 @@
 
 async fn download_file(client: &Client, url: &str, path: &str) -> Result<(), String> {
     info!("Starting download from: {}", url);
-<<<<<<< HEAD
-
-=======
-    
->>>>>>> 02e2bb8c
+
     let mut current_url = url.to_string();
     let mut retries = 0;
     const MAX_RETRIES: u32 = 15;
 
     while retries < MAX_RETRIES {
         info!("Attempting download from: {}", current_url);
-<<<<<<< HEAD
-
-=======
-        
->>>>>>> 02e2bb8c
+
         let response = client
             .get(&current_url)
             .timeout(Duration::from_secs(300))
@@ -1078,12 +909,10 @@
         // Check if we got redirected
         if response.status().is_redirection() {
             if let Some(new_url) = response.headers().get("location") {
-<<<<<<< HEAD
+
                 current_url = new_url
                     .to_str()
-=======
-                current_url = new_url.to_str()
->>>>>>> 02e2bb8c
+
                     .map_err(|e| format!("Invalid redirect URL: {}", e))?
                     .to_string();
                 info!("Following redirect to: {}", current_url);
@@ -1100,26 +929,21 @@
                 .await
                 .map_err(|e| format!("Failed to get response bytes: {}", e))?;
 
-<<<<<<< HEAD
+
             fs::write(path, bytes).map_err(|e| format!("Failed to write file: {}", e))?;
-=======
-            fs::write(path, bytes)
-                .map_err(|e| format!("Failed to write file: {}", e))?;
->>>>>>> 02e2bb8c
+
 
             info!("Download completed successfully");
             return Ok(());
         }
 
         // If we got here, the response wasn't a redirect or success
-<<<<<<< HEAD
+
         return Err(format!(
             "Download failed with status: {}",
             response.status()
         ));
-=======
-        return Err(format!("Download failed with status: {}", response.status()));
->>>>>>> 02e2bb8c
+
     }
 
     Err(format!("Too many redirects while downloading from {}", url))
@@ -1182,20 +1006,14 @@
     info!("Using Dalamud version: {}", version_info.assembly_version);
 
     // Normalize base path for injection
-<<<<<<< HEAD
+
     let base_path =
         if config.dalamud_path.ends_with("/addon") || config.dalamud_path.ends_with("\\addon") {
             config.dalamud_path.clone()
         } else {
             format!("{}/addon", config.dalamud_path)
         };
-=======
-    let base_path = if config.dalamud_path.ends_with("/addon") || config.dalamud_path.ends_with("\\addon") {
-        config.dalamud_path.clone()
-    } else {
-        format!("{}/addon", config.dalamud_path)
-    };
->>>>>>> 02e2bb8c
+
     info!("Using Dalamud base path for injection: {}", base_path);
 
     // Construct version-specific paths
@@ -1205,14 +1023,12 @@
 
     // Wait for the configured injection delay
     if config.injection_delay > 0 {
-<<<<<<< HEAD
+
         info!(
             "Waiting {}ms before injecting Dalamud",
             config.injection_delay
         );
-=======
-        info!("Waiting {}ms before injecting Dalamud", config.injection_delay);
->>>>>>> 02e2bb8c
+
         tokio::time::sleep(tokio::time::Duration::from_millis(config.injection_delay)).await;
     }
 
@@ -1253,7 +1069,7 @@
     // Prepare all argument strings
     let game_arg = format!("--game={}", game_path);
     let working_dir_arg = format!("--dalamud-working-directory={}", version_path); // Use version-specific path
-<<<<<<< HEAD
+
     let config_path_arg = format!(
         "--dalamud-configuration-path={}/config",
         config.dalamud_path
@@ -1266,11 +1082,7 @@
         "--dalamud-asset-directory={}/dalamudAssets",
         config.dalamud_path
     );
-=======
-    let config_path_arg = format!("--dalamud-configuration-path={}/config", config.dalamud_path);
-    let plugin_dir_arg = format!("--dalamud-plugin-directory={}/installedPlugins", config.dalamud_path);
-    let asset_dir_arg = format!("--dalamud-asset-directory={}/dalamudAssets", config.dalamud_path);
->>>>>>> 02e2bb8c
+
     let log_path_arg = format!("--logpath={}/logs", config.dalamud_path);
     let lang_arg = format!("--dalamud-client-language={}", config.language);
     let delay_arg = format!("--dalamud-delay-initialize={}", config.injection_delay);
@@ -1374,8 +1186,8 @@
             delay_initialize_ms: 0,
         }
     }
-<<<<<<< HEAD
-}
+}
+
 
 #[derive(Debug, Serialize, Deserialize)]
 pub struct Headlines {
@@ -1516,6 +1328,4 @@
         serde_json::from_str(&text).map_err(|e| format!("Failed to parse banner JSON: {}", e))?;
 
     Ok(root.banner)
-=======
->>>>>>> 02e2bb8c
-}+}
