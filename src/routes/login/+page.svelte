<script lang="ts">
  import * as Card from "$lib/components/ui/card/index.js";
  import { Button, buttonVariants } from "$lib/components/ui/button/index.js";
  import { Input } from "$lib/components/ui/input/index.js";
  import { Label } from "$lib/components/ui/label/index.js";
  import * as Form from "$lib/components/ui/form/index.js";
  import * as InputOTP from "$lib/components/ui/input-otp/index.js";
  import { goto } from "$app/navigation";
  import { invoke } from "@tauri-apps/api/core";
  import { onMount } from 'svelte';
  import { gameConfig } from '$lib/stores/game-config';
<<<<<<< HEAD
  import { logStore } from '$lib/stores/log-store';
  import { superForm } from "sveltekit-superforms/client";
  import { zodClient } from "sveltekit-superforms/adapters";
  import { z } from "zod";
  import type { SuperForm, SuperValidated } from "sveltekit-superforms";
  import { toast } from "svelte-sonner";
  import { open } from '@tauri-apps/plugin-shell';
  import { Loader2 } from "lucide-svelte";
  import * as Tabs from "$lib/components/ui/tabs/index.js";

=======
  import { logStore, type LogEntry } from '$lib/stores/log-store';
  
>>>>>>> 02e2bb8c
  let username = '';
  let password = '';
  let otp = '';
  let activeTab = 'login';
  let headlines: any = null;
  let banners: any[] = [];
  let currentBanner = 0;
  let newsLoaded = false;

  const formSchema = z.object({
    username: z.string().min(1, "Username is required"),
    password: z.string().min(1, "Password is required"),
    otp: z.string().optional()
  });

<<<<<<< HEAD
  type FormSchema = z.infer<typeof formSchema>;

  let formData = {
    username: '',
    password: '',
    otp: ''
  };

  let formErrors: { [key: string]: string[] } = {};

  function validateForm() {
    const result = formSchema.safeParse(formData);
    if (!result.success) {
      formErrors = {};
      result.error.errors.forEach((error) => {
        const path = error.path[0] as string;
        if (!formErrors[path]) {
          formErrors[path] = [];
        }
        formErrors[path].push(error.message);
      });
      return false;
    }
    formErrors = {};
    return true;
  }

  function handleSubmit(event: Event) {
    event.preventDefault();
    if (validateForm()) {
      username = formData.username;
      password = formData.password;
      otp = formData.otp || '';
      handleNext();
    }
=======
    document.startViewTransition(() => {
      activeTab = value;
      logStore.addLog(`Switched to ${value} tab`);
    });
>>>>>>> 02e2bb8c
  }

  onMount(async () => {
    try {
      headlines = await invoke('get_news', { language: 1, forceNa: false });
      banners = await invoke('get_banners', { language: 1, forceNa: false });
      newsLoaded = true;
      
      // Rotate banners every 8 seconds
      setInterval(() => {
        currentBanner = (currentBanner + 1) % banners.length;
      }, 8000);
    } catch (error) {
      logStore.addLog(`Failed to load news: ${error}`);
    }
  });

  function handleNext() {
    $gameConfig.username = username;
    $gameConfig.password = password;
    $gameConfig.otp = otp;
    logStore.addLog("Credentials saved, navigating to setup page");
    goto("/setup", { replaceState: true });
  }

  function handleBack() {
    logStore.addLog("Navigating back to main page");
    goto("/", { replaceState: true });
  }

  async function handleNewsClick(url: string, event: MouseEvent) {
    event.preventDefault();
    try {
      await open(url);
    } catch (error) {
      logStore.addLog(`Failed to open URL: ${error}`);
    }
  }

  function validateOtpInput(value: string): boolean {
    return /^\d*$/.test(value);
  }

  async function handleRegistration(type: 'general' | 'ffxiv') {
    const baseUrl = type === 'general' 
      ? 'https://secure.square-enix.com/oauth/oa/registligt'
      : 'https://secure.square-enix.com/account/app/svc/ffxivregister';

    const params = new URLSearchParams({
      client_id: 'support',
      ref: 'support_na_login',
      svcgrp: 'Service_SEA',
      response_type: 'code',
      lng: 'en-us',
      redirect_uri: encodeURIComponent(window.location.origin + '/callback')
    });

    try {
      await open(`${baseUrl}?${params.toString()}`);
    } catch (error) {
      logStore.addLog(`Failed to open registration page: ${error}`);
    }
  }
</script>

<div class="flex h-screen w-screen flex-col items-center justify-center gap-2">
  <Card.Root class="max-h-[800px] min-h-[480px] w-[800px] flex flex-col">
    <Card.Header class="pb-0 flex flex-row items-center justify-between">
      <div class="flex items-center gap-2">
        <div class="flex h-10 w-10 items-center justify-center rounded-lg bg-primary">
          <svg xmlns="http://www.w3.org/2000/svg" viewBox="0 0 24 24" fill="none" stroke="currentColor" stroke-width="2" stroke-linecap="round" stroke-linejoin="round" class="h-6 w-6 text-primary-foreground">
            <path d="M12 2L2 7l10 5 10-5-10-5zM2 17l10 5 10-5M2 12l10 5 10-5"/>
          </svg>
        </div>
        <div>
          <Card.Title class="text-2xl">XIV Loader</Card.Title>
          <Card.Description>Enter your FFXIV account details to continue.</Card.Description>
        </div>
      </div>
    </Card.Header>
    
    <Card.Content class="p-0">
      <div class="grid md:grid-cols-2">
        <!-- Login Form -->
        <div class="p-6 md:p-8">
          <div class="flex flex-col gap-6">
            <div class="flex flex-col items-center text-center">
              <h1 class="text-2xl font-bold">Welcome back</h1>
              <p class="text-balance text-muted-foreground">
                Login to your FFXIV account
              </p>
            </div>

            <form on:submit={handleSubmit} class="space-y-4">
              {#if activeTab === 'login'}
                <div class="grid gap-2">
                  <Label for="username">Username</Label>
                  <Input 
                    id="username" 
                    name="username"
                    bind:value={formData.username} 
                    placeholder="Enter your FFXIV username"
                    required
                  />
                  {#if formErrors.username}
                    <p class="text-sm text-destructive">{formErrors.username[0]}</p>
                  {/if}
                </div>
                <div class="grid gap-2">
                  <div class="flex items-center">
                    <Label for="password">Password</Label>
                    <button 
                      type="button"
                      class="ml-auto text-sm underline-offset-2 hover:underline text-muted-foreground"
                      on:click={() => activeTab = 'otp'}
                    >
                      Have an OTP?
                    </button>
                  </div>
                  <Input 
                    id="password" 
                    name="password"
                    type="password" 
                    bind:value={formData.password} 
                    placeholder="Enter your password"
                    required
                  />
                  {#if formErrors.password}
                    <p class="text-sm text-destructive">{formErrors.password[0]}</p>
                  {/if}
                </div>
              {:else}
                <div class="space-y-4">
                  <Label for="otp">One-Time Password</Label>
                  <div class="flex justify-center input-otp-container">
                    <InputOTP.Root 
                      maxlength={6}
                      bind:value={formData.otp}
                      class="otp-root"
                    >
                      {#snippet children({ cells })}
                        <InputOTP.Group class="otp-group">
                          {#each cells.slice(0, 3) as cell}
                            <InputOTP.Slot {cell} class="otp-input" />
                          {/each}
                        </InputOTP.Group>
                        <InputOTP.Separator class="mx-2 text-muted-foreground" />
                        <InputOTP.Group class="otp-group">
                          {#each cells.slice(3, 6) as cell}
                            <InputOTP.Slot {cell} class="otp-input" />
                          {/each}
                        </InputOTP.Group>
                      {/snippet}
                    </InputOTP.Root>
                  </div>
                  <p class="text-sm text-center text-muted-foreground">
                    Please enter your one-time password if enabled.
                  </p>
                  {#if formErrors.otp}
                    <p class="text-sm text-center text-destructive">{formErrors.otp[0]}</p>
                  {/if}
                </div>
                <button 
                  type="button"
                  class="text-sm underline-offset-2 hover:underline text-muted-foreground"
                  on:click={() => activeTab = 'login'}
                >
                  Back to login
                </button>
              {/if}

              <div class="relative my-4">
                <div class="absolute inset-0 flex items-center">
                  <span class="w-full border-t" />
                </div>
                <div class="relative flex justify-center text-xs uppercase">
                  <span class="bg-background px-2 text-muted-foreground">
                    Or create an account
                  </span>
                </div>
              </div>

              <div class="grid grid-cols-2 gap-2">
                <button
                  type="button"
                  class={buttonVariants({ variant: "outline", class: "w-full" })}
                  on:click={() => handleRegistration('general')}
                >
                  Square Enix Account
                </button>
                <button
                  type="button"
                  class={buttonVariants({ variant: "outline", class: "w-full" })}
                  on:click={() => handleRegistration('ffxiv')}
                >
                  FFXIV Trial Account
                </button>
              </div>

              <div class="flex gap-2 pt-4">
                <a href="/" class={buttonVariants({ variant: "outline", class: "flex-1" })} on:click|preventDefault={handleBack}>
                  Back
                </a>
                <button type="submit" class={buttonVariants({ class: "flex-1" })}>
                  Next
                </button>
              </div>
            </form>
          </div>
        </div>

        <!-- News Section -->
        <div class="relative hidden p-6 md:block">
          {#if newsLoaded && banners.length > 0}
            <!-- Banner Card -->
            <Card.Root class="overflow-hidden mb-4 card-banner">
              <div class="relative h-48 banner-container">
                {#key currentBanner}
                  <img 
                    src={banners[currentBanner].lsb_banner} 
                    alt="FFXIV Banner"
                    class="absolute inset-0 h-full w-full object-cover banner-image"
                    on:click={(e) => handleNewsClick(banners[currentBanner].link, e)}
                    style="cursor: pointer;"
                  />
                {/key}
              </div>
            </Card.Root>

            <!-- News Tabs -->
            <Tabs.Root value="topics" class="w-full">
              <Tabs.List class="grid w-full grid-cols-2">
                <Tabs.Trigger value="topics">Topics</Tabs.Trigger>
                <Tabs.Trigger value="updates">Latest Updates</Tabs.Trigger>
              </Tabs.List>
              
              <!-- Topics Tab -->
              <Tabs.Content value="topics">
                {#if headlines?.topics?.length > 0}
                  <div class="space-y-2 pt-4">
                    {#each headlines.topics.slice(0, 3) as item}
                      {#if item.url}
                        <button 
                          on:click={(e) => handleNewsClick(item.url, e)}
                          class="block w-full text-left p-2 rounded-lg hover:bg-muted/50 transition-colors news-item"
                        >
                          <p class="text-sm font-medium">{item.title}</p>
                          <p class="text-xs text-muted-foreground">{new Date(item.date).toLocaleDateString()}</p>
                        </button>
                      {:else}
                        <div class="block w-full text-left p-2 rounded-lg news-item">
                          <p class="text-sm font-medium">{item.title}</p>
                          <p class="text-xs text-muted-foreground">{new Date(item.date).toLocaleDateString()}</p>
                        </div>
                      {/if}
                    {/each}
                  </div>
                {/if}
              </Tabs.Content>

              <!-- Updates Tab -->
              <Tabs.Content value="updates">
                {#if headlines?.news?.length > 0}
                  <div class="space-y-2 pt-4">
                    {#each headlines.news.slice(0, 3) as item}
                      <div class="block w-full text-left p-2 rounded-lg news-item">
                        <p class="text-sm font-medium">{item.title}</p>
                        <p class="text-xs text-muted-foreground">{new Date(item.date).toLocaleDateString()}</p>
                      </div>
                    {/each}
                  </div>
                {/if}
              </Tabs.Content>
            </Tabs.Root>
          {:else}
            <div class="flex items-center justify-center h-full gap-2">
              <Loader2 class="h-4 w-4 animate-spin" />
              <p class="text-muted-foreground">Loading news...</p>
            </div>
          {/if}
        </div>
      </div>
    </Card.Content>
  </Card.Root>
 
</div>

<style>
  /* Custom scrollbar styling */
  :global(.overflow-y-auto) {
    scrollbar-width: thin;
    scrollbar-color: rgba(155, 155, 155, 0.5) transparent;
  }

  :global(.overflow-y-auto::-webkit-scrollbar) {
    width: 6px;
  }

  :global(.overflow-y-auto::-webkit-scrollbar-track) {
    background: transparent;
  }

  :global(.overflow-y-auto::-webkit-scrollbar-thumb) {
    background-color: rgba(155, 155, 155, 0.5);
    border-radius: 20px;
    border: transparent;
  }

  /* Login form animations */
  .flex-col {
    animation: slideUp 0.5s ease-out;
  }

  .grid.gap-2 {
    animation: fadeIn 0.5s ease-out;
  }

  /* Banner and news animations */
  .card-banner {
    animation: fadeScale 0.5s ease-out;
  }

  .news-item {
    animation: slideRight 0.3s ease-out;
    animation-fill-mode: both;
  }

  .news-item:nth-child(1) { animation-delay: 0.1s; }
  .news-item:nth-child(2) { animation-delay: 0.2s; }
  .news-item:nth-child(3) { animation-delay: 0.3s; }

  /* OTP input animation */
  .input-otp-container {
    animation: fadeScale 0.3s ease-out;
  }

  /* Button animations */
  button {
    transition: transform 0.2s ease, background-color 0.2s ease;
  }

  button:hover {
    transform: translateY(-1px);
  }

  button:active {
    transform: translateY(0);
  }

  /* Animation keyframes */
  @keyframes slideUp {
    from {
      opacity: 0;
      transform: translateY(20px);
    }
    to {
      opacity: 1;
      transform: translateY(0);
    }
  }

  @keyframes fadeIn {
    from {
      opacity: 0;
    }
    to {
      opacity: 1;
    }
  }

  @keyframes fadeScale {
    from {
      opacity: 0;
      transform: scale(0.95);
    }
    to {
      opacity: 1;
      transform: scale(1);
    }
  }

  @keyframes slideRight {
    from {
      opacity: 0;
      transform: translateX(-20px);
    }
    to {
      opacity: 1;
      transform: translateX(0);
    }
  }

  /* Banner transition animation */
  .banner-container {
    position: relative;
    overflow: hidden;
  }

  .banner-image {
    animation: bannerTransition 0.8s ease-out;
    will-change: transform, opacity;
  }

  @keyframes bannerTransition {
    0% {
      opacity: 0;
      transform: scale(1.05) translateX(2%);
    }
    100% {
      opacity: 1;
      transform: scale(1) translateX(0);
    }
  }

  /* Enhanced OTP styling */
  :global(.otp-root) {
    display: flex;
    gap: 0.5rem;
    align-items: center;
  }

  :global(.otp-group) {
    display: flex;
    gap: 0.5rem;
  }

  :global(.otp-input) {
    width: 2.5rem;
    height: 2.5rem;
    font-size: 1.25rem;
    border: 1px solid var(--border);
    border-radius: var(--radius);
    text-align: center;
    background: var(--background);
    transition: all 0.2s ease;
  }

  :global(.otp-input:focus) {
    border-color: var(--ring);
    box-shadow: 0 0 0 1px var(--ring);
  }

  :global(.otp-input[data-complete]) {
    animation: numberEntered 0.3s ease-out;
  }

  @keyframes numberEntered {
    0% {
      transform: scale(1.1);
      opacity: 0.5;
    }
    100% {
      transform: scale(1);
      opacity: 1;
    }
  }
</style><|MERGE_RESOLUTION|>--- conflicted
+++ resolved
@@ -9,7 +9,7 @@
   import { invoke } from "@tauri-apps/api/core";
   import { onMount } from 'svelte';
   import { gameConfig } from '$lib/stores/game-config';
-<<<<<<< HEAD
+
   import { logStore } from '$lib/stores/log-store';
   import { superForm } from "sveltekit-superforms/client";
   import { zodClient } from "sveltekit-superforms/adapters";
@@ -20,10 +20,7 @@
   import { Loader2 } from "lucide-svelte";
   import * as Tabs from "$lib/components/ui/tabs/index.js";
 
-=======
-  import { logStore, type LogEntry } from '$lib/stores/log-store';
-  
->>>>>>> 02e2bb8c
+
   let username = '';
   let password = '';
   let otp = '';
@@ -39,7 +36,7 @@
     otp: z.string().optional()
   });
 
-<<<<<<< HEAD
+
   type FormSchema = z.infer<typeof formSchema>;
 
   let formData = {
@@ -75,12 +72,7 @@
       otp = formData.otp || '';
       handleNext();
     }
-=======
-    document.startViewTransition(() => {
-      activeTab = value;
-      logStore.addLog(`Switched to ${value} tab`);
-    });
->>>>>>> 02e2bb8c
+
   }
 
   onMount(async () => {
