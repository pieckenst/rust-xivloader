--- conflicted
+++ resolved
@@ -1,5 +1,5 @@
 <script lang="ts">
-<<<<<<< HEAD
+
     import { Button, buttonVariants } from "$lib/components/ui/button/index.js";
     import * as Card from "$lib/components/ui/card/index.js";
     import * as Accordion from "$lib/components/ui/accordion/index.js";
@@ -7,30 +7,22 @@
     import { Label } from "$lib/components/ui/label/index.js";
     import { Switch } from "$lib/components/ui/switch/index.js";
     import * as Sidebar from "$lib/components/ui/sidebar/index.js";
-=======
-    import { Button } from "$lib/components/ui/button";
-    import * as Card from "$lib/components/ui/card";
-    import * as Accordion from "$lib/components/ui/accordion";
-    import { Input } from "$lib/components/ui/input";
-    import { Label } from "$lib/components/ui/label";
-    import { Switch } from "$lib/components/ui/switch";
->>>>>>> 02e2bb8c
+
     import { goto } from "$app/navigation";
     import { invoke } from "@tauri-apps/api/core";
     import { appLocalDataDir } from "@tauri-apps/api/path";
     import { gameConfig } from '$lib/stores/game-config';
     import { logStore, type LogEntry } from '$lib/stores/log-store';
-<<<<<<< HEAD
+
     import { Home, Settings, Download, FileText, Globe, Gamepad2, Wrench, Terminal } from "lucide-svelte";
-=======
->>>>>>> 02e2bb8c
+
   
     let gamePath = $gameConfig.gamePath;
     let isSteam = $gameConfig.isSteam;
     let statusString = "Ready to launch";
     let autoScroll = true;
     let logContainer: HTMLElement;
-<<<<<<< HEAD
+
 
     // Add Dalamud configuration
     let dalamudEnabled = false;
@@ -87,41 +79,7 @@
         return `[${entry.timestamp}] ${icon} ${entry.message}`;
     }
 
-=======
-
-    // Add Dalamud configuration
-    let dalamudEnabled = false;
-    let dalamudPath = ""; // Default path
-    let dalamudInjectDelay = 0;
-    let showAdvancedDalamud = false;
-    let dalamudConfigPath = "";
-    let dalamudPluginPath = "";
-    let dalamudDevPluginPath = "";
-    let dalamudAssetPath = "";
-
-    // Initialize default paths when enabling Dalamud
-    async function initializeDalamudPaths() {
-        try {
-            const localAppData = await appLocalDataDir();
-            // Remove the trailing slash and add XIVLauncher directory
-            const xivlauncherDir = `${localAppData.slice(0, -1)}\\XIVLauncher`;
-            dalamudPath = xivlauncherDir;
-            logStore.addLog(`Set Dalamud path to: ${xivlauncherDir}`);
-        } catch (error) {
-            logStore.addLog(`Failed to get AppData path: ${error}`);
-        }
-    }
-
-    function formatDisplayLog(entry: LogEntry): string {
-        const icon = entry.type === 'error' ? '❌' :
-                     entry.type === 'success' ? '✅' :
-                     entry.type === 'start' ? '📝' : 'ℹ️';
-        return `[${entry.timestamp}] ${icon} ${entry.message}`;
-    }
-
-    
-
->>>>>>> 02e2bb8c
+
     async function handleLaunch() {
         try {
             statusString = "Launching game...";
@@ -192,7 +150,7 @@
           <Card.Title class="text-2xl">XIV Loader</Card.Title>
           <Card.Description>Configure your game installation settings.</Card.Description>
         </div>
-<<<<<<< HEAD
+
       </div>
     </Card.Header>
 
@@ -246,46 +204,13 @@
               </div>
             {:else if activeSection === 'dalamud'}
               <div class="space-y-6">
-=======
-      </Card.Header>
-  
-      <Card.Content class="flex flex-grow overflow-hidden pt-2">
-        <!-- Main content wrapper with proper scrolling -->
-        <div class="relative flex flex-col w-full h-full">
-          <!-- Scrollable content area -->
-          <div class="flex-grow overflow-y-auto px-6 pb-24">
-            <!-- Main content with proper spacing -->
-            <div class="space-y-6 py-6">
-              <!-- Game Path Section -->
-              <div class="space-y-2">
-                <Label for="gamePath">Game Installation Path</Label>
-                <Input 
-                  id="gamePath" 
-                  bind:value={gamePath} 
-                  placeholder="Path to FFXIV installation"
-                />
-              </div>
-  
-              <!-- Steam Option -->
-              <div class="flex items-center space-x-2">
-                <input
-                  type="checkbox"
-                  id="steam"
-                  bind:checked={isSteam}
-                  class="h-4 w-4 rounded border-input"
-                />
-                <Label for="steam">Launch through Steam</Label>
-              </div>
-  
-              <!-- Dalamud Settings -->
-              <div class="space-y-4 border rounded-lg p-4">
->>>>>>> 02e2bb8c
+
                 <div class="flex items-center justify-between">
                   <div class="space-y-0.5">
                     <Label for="dalamud">Dalamud Support</Label>
                     <div class="text-sm text-muted-foreground">
                       Enable in-game modifications and plugins
-<<<<<<< HEAD
+
                     </div>
                   </div>
                   <Switch 
@@ -447,166 +372,7 @@
               </a>
 
               <button class={buttonVariants({ variant: "outline" })} disabled>
-=======
-                    </div>
-                  </div>
-                  <Switch 
-                    id="dalamud"
-                    checked={dalamudEnabled}
-                    onCheckedChange={async (checked) => {
-                        dalamudEnabled = checked;
-                        if (checked) {
-                            await initializeDalamudPaths();
-                        }
-                    }}
-                  />
-                </div>
-  
-                {#if dalamudEnabled}
-                  <div class="space-y-4">
-                    <div class="space-y-2">
-                      <Label for="dalamudPath">Dalamud Installation Path</Label>
-                      <Input 
-                        id="dalamudPath" 
-                        bind:value={dalamudPath} 
-                        placeholder="Path to Dalamud installation"
-                      />
-                    </div>
-  
-                    <div class="space-y-2">
-                      <Label for="injectDelay">Injection Delay (ms)</Label>
-                      <Input 
-                        id="injectDelay" 
-                        type="number" 
-                        bind:value={dalamudInjectDelay} 
-                        min="0"
-                      />
-                    </div>
-  
-                    <Button 
-                      variant="outline" 
-                      class="w-full"
-                      on:click={() => showAdvancedDalamud = !showAdvancedDalamud}
-                    >
-                      {showAdvancedDalamud ? 'Hide' : 'Show'} Advanced Settings
-                    </Button>
-  
-                    {#if showAdvancedDalamud}
-                      <div class="space-y-4">
-                        <div class="space-y-2">
-                          <Label for="configPath">Configuration Path</Label>
-                          <Input 
-                            id="configPath" 
-                            bind:value={dalamudConfigPath} 
-                            placeholder="Custom configuration path"
-                            disabled={!showAdvancedDalamud}
-                          />
-                        </div>
-  
-                        <div class="space-y-2">
-                          <Label for="pluginPath">Plugin Path</Label>
-                          <Input 
-                            id="pluginPath" 
-                            bind:value={dalamudPluginPath} 
-                            placeholder="Custom plugin path"
-                            disabled={!showAdvancedDalamud}
-                          />
-                        </div>
-  
-                        <div class="space-y-2">
-                          <Label for="devPluginPath">Dev Plugin Path</Label>
-                          <Input 
-                            id="devPluginPath" 
-                            bind:value={dalamudDevPluginPath} 
-                            placeholder="Custom dev plugin path"
-                            disabled={!showAdvancedDalamud}
-                          />
-                        </div>
-  
-                        <div class="space-y-2">
-                          <Label for="assetPath">Asset Path</Label>
-                          <Input 
-                            id="assetPath" 
-                            bind:value={dalamudAssetPath} 
-                            placeholder="Custom asset path"
-                            disabled={!showAdvancedDalamud}
-                          />
-                        </div>
-                      </div>
-                    {/if}
-                  </div>
-                {/if}
-              </div>
-  
-              <!-- Launch Log Section -->
-              <Accordion.Root class="w-full">
-                <Accordion.Item value="launch-log">
-                  <Accordion.Trigger class="flex w-full items-center justify-between px-4 py-2 text-sm font-medium hover:bg-muted/50 transition-colors">
-                    Launch Log ({$logStore.length} entries)
-                    <div class="flex items-center gap-2">
-                        <label class="flex items-center gap-1 text-xs">
-                            <input type="checkbox" bind:checked={autoScroll} class="h-3 w-3">
-                            Auto-scroll
-                        </label>
-                    </div>
-                  </Accordion.Trigger>
-                  <Accordion.Content class="px-4 py-2">
-                    <div bind:this={logContainer} 
-                         class="space-y-1 max-h-[300px] overflow-y-auto font-mono text-sm">
-                        {#if $logStore.length === 0}
-                            <div class="text-sm text-muted-foreground italic text-center py-2">
-                                No logs available
-                            </div>
-                        {:else}
-                            {#each $logStore as log}
-                                <div class="py-1 px-2 rounded border border-muted-foreground/20 
-                                          {log.type === 'error' ? 'bg-red-500/10 border-red-500/20' : 
-                                           log.type === 'success' ? 'bg-green-500/10 border-green-500/20' :
-                                           log.type === 'start' ? 'bg-blue-500/10 border-blue-500/20' :
-                                           'bg-muted/30'}">
-                                    {formatDisplayLog(log)}
-                                </div>
-                            {/each}
-                        {/if}
-                    </div>
-                    <div class="mt-4 flex justify-end gap-2">
-                        <Button 
-                            variant="outline" 
-                            size="sm"
-                            on:click={() => logStore.clear()}>
-                            Clear Logs
-                        </Button>
-                        <Button 
-                            variant="outline" 
-                            size="sm"
-                            on:click={() => {
-                                if (logContainer) {
-                                    logContainer.scrollTop = logContainer.scrollHeight;
-                                }
-                            }}>
-                            Scroll to Bottom
-                        </Button>
-                    </div>
-                  </Accordion.Content>
-                </Accordion.Item>
-              </Accordion.Root>
-  
-              <!-- Status Text -->
-              <div class="text-sm text-muted-foreground flex items-center gap-2">
-                <span>Status: {statusString}</span>
-              </div>
-            </div>
-          </div>
-  
-          <!-- Fixed bottom buttons -->
-          <div class="absolute bottom-0 left-0 right-0 p-6 bg-background border-t flex justify-between items-center">
-            <Button variant="outline" on:click={handleBack}>
-              Back
-            </Button>
-  
-            <div class="flex items-center gap-2">
-              <Button variant="outline" disabled>
->>>>>>> 02e2bb8c
+
                 <svg xmlns="http://www.w3.org/2000/svg" width="24" height="24" viewBox="0 0 24 24" fill="none" stroke="currentColor" stroke-width="2" stroke-linecap="round" stroke-linejoin="round" class="mr-2 h-4 w-4">
                   <path d="M21 15v4a2 2 0 0 1-2 2H5a2 2 0 0 1-2-2v-4"/>
                   <polyline points="7 10 12 15 17 10"/>
@@ -620,7 +386,7 @@
               </button>
             </div>
           </div>
-<<<<<<< HEAD
+
         </main>
       </div>
     </Card.Content>
@@ -647,32 +413,4 @@
     border-radius: 20px;
     border: transparent;
   }
-</style>
-=======
-        </div>
-      </Card.Content>
-    </Card.Root>
-  </div>
-  
-  <style>
-    /* Custom scrollbar styling */
-    :global(.overflow-y-auto) {
-      scrollbar-width: thin;
-      scrollbar-color: rgba(155, 155, 155, 0.5) transparent;
-    }
-  
-    :global(.overflow-y-auto::-webkit-scrollbar) {
-      width: 6px;
-    }
-  
-    :global(.overflow-y-auto::-webkit-scrollbar-track) {
-      background: transparent;
-    }
-  
-    :global(.overflow-y-auto::-webkit-scrollbar-thumb) {
-      background-color: rgba(155, 155, 155, 0.5);
-      border-radius: 20px;
-      border: transparent;
-    }
-  </style>
->>>>>>> 02e2bb8c
+</style>